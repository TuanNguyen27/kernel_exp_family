--- conflicted
+++ resolved
@@ -1,29 +1,13 @@
 from kernel_exp_family.estimators.estimator_oop import EstimatorBase
-<<<<<<< HEAD
 from kernel_exp_family.estimators.full.gaussian import build_system, \
     SE_dx_dx, SE_dx, SE_dx_i_dx_i_dx_j, SE_dx_i_dx_j
-=======
 from kernel_exp_family.estimators.full.develop.gaussian_nystrom import log_pdf_naive,\
     nystrom_naive
->>>>>>> c882a14c
 from kernel_exp_family.tools.assertions import assert_array_shape
 import numpy as np
 
 def nystrom(X, sigma, lmbda, inds):
-<<<<<<< HEAD
-    A, b = build_system(X, sigma, lmbda)
-    
-    inds_with_xi = np.zeros(len(inds)+1)
-    inds_with_xi[1:] = inds+1
-    
-    A_mm = A[:, inds_with_xi][inds_with_xi]
-    A_nm = A[:, inds_with_xi]
-    b_m = b[inds_with_xi]
-    
-    return A_mm, A_nm, b_m, inds
-=======
     return nystrom_naive(X, sigma, lmbda, inds)
->>>>>>> c882a14c
 
 def fit(X, sigma, lmbda, inds):
     N,D = X.shape
